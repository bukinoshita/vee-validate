import Rules from './rules';
import ErrorBag from './errorBag';
import ValidatorException from './exceptions/validatorException';
import Messages from './messages';
import warn from './utils/warn';
import date from './plugins/date';

const EVENT_NAME = 'veeValidate';
let DEFAULT_LOCALE = 'en';

/* eslint-disable no-underscore-dangle */

export default class Validator
{
    constructor(validations, $vm) {
        this.locale = DEFAULT_LOCALE;
        this.$fields = this._normalize(validations);
        this.errorBag = new ErrorBag();
        this.$vm = $vm;

        // if momentjs is present, install the validators.
        if (typeof moment === 'function') {
            // eslint-disable-next-line
            this.installDateTimeValidators(moment);
        }
    }

    /**
     * Sets the default locale for all validators.
     *
     * @param {String} language The locale id.
     */
    static setDefaultLocale(language = 'en') {
        /* istanbul ignore if */
        if (! Messages[language]) {
            // eslint-disable-next-line
            warn('You are setting the validator locale to a locale that is not defined in the dicitionary. English messages may still be generated.');
        }

        DEFAULT_LOCALE = language;
    }

    /**
     * Installs the datetime validators and the messages.
     */
    static installDateTimeValidators(moment) {
        if (typeof moment !== 'function') {
            warn('To use the date-time validators you must provide moment reference.');

            return false;
        }

        if (date.installed) {
            return true;
        }

        const validators = date.make(moment);
        Object.keys(validators).forEach(name => {
            Validator.extend(name, validators[name]);
        });

        Validator.updateDictionary(date.messages);
        date.installed = true;

        return true;
    }

    /**
     * Just an alias to the static method for convienece.
     */
    installDateTimeValidators(moment) {
        Validator.installDateTimeValidators(moment);
    }

    /**
     * Updates the messages dicitionary, overwriting existing values and adding new ones.
     *
     * @param  {object} messages The messages object.
=     */
    static updateDictionary(messages) {
        Object.keys(messages).forEach(locale => {
            if (! Messages[locale]) {
                Messages[locale] = {};
            }

            Object.keys(messages[locale]).forEach(name => {
                Messages[locale][name] = messages[locale][name];
            });
        });
    }

    /**
     * Static constructor.
     *
     * @param  {object} validations The validations object.
     * @return {Validator} validator A validator object.
     */
    static create(validations, $vm) {
        return new Validator(validations, $vm);
    }

    /**
     * Adds a custom validator to the list of validation rules.
     *
     * @param  {string} name The name of the validator.
     * @param  {object|function} validator The validator object/function.
     */
    static extend(name, validator) {
        Validator._guardExtend(name, validator);
        Validator._merge(name, validator);
    }

    /**
     * Merges a validator object into the Rules and Messages.
     *
     * @param  {string} name The name of the validator.
     * @param  {function|object} validator The validator object.
     */
    static _merge(name, validator) {
        if (typeof validator === 'function') {
            Rules[name] = validator;
            Messages.en[name] = (field) => `The ${field} value is not valid.`;
            return;
        }

        Rules[name] = validator.validate;

        if (validator.getMessage && typeof validator.getMessage === 'function') {
            Messages.en[name] = validator.getMessage;
        }

        if (validator.messages) {
            Object.keys(validator.messages).forEach(locale => {
                if (! Messages[locale]) {
                    Messages[locale] = {};
                }

                Messages[locale][name] = validator.messages[locale];
            });
        }
    }

    /**
     * Guards from extnsion violations.
     *
     * @param  {string} name name of the validation rule.
     * @param  {object} validator a validation rule object.
     */
    static _guardExtend(name, validator) {
        if (Rules[name]) {
            throw new ValidatorException(
                `Extension Error: There is an existing validator with the same name '${name}'.`
            );
        }

        if (typeof validator === 'function') {
            return;
        }

        if (typeof validator.validate !== 'function') {
            throw new ValidatorException(
                // eslint-disable-next-line
                `Extension Error: The validator '${name}' must be a function or have a 'validate' method.`
            );
        }

        if (typeof validator.getMessage !== 'function' && typeof validator.messages !== 'object') {
            throw new ValidatorException(
                // eslint-disable-next-line
                `Extension Error: The validator '${name}' must have a 'getMessage' method or have a 'messages' object.`
            );
        }
    }

    /**
     * Sets the validator current langauge.
     *
     * @param {string} language locale or language id.
     */
    setLocale(language) {
        /* istanbul ignore if */
        if (! Messages[language]) {
            // eslint-disable-next-line
            warn('You are setting the validator locale to a locale that is not defined in the dicitionary. English messages may still be generated.');
        }

        this.locale = language;
    }

    /**
     * Registers a field to be validated.
     *
     * @param  {string} name The field name.
     * @param  {string} checks validations expression.
     * @param {string} prettyName Custom name to be used as field name in error messages.
     */
    attach(name, checks, prettyName = null) {
        if (! this.$fields[name]) {
            this.$fields[name] = {};
        }

        this.$fields[name].validations = [];
        this.errorBag.remove(name);

        checks.split('|').forEach(rule => {
            this.$fields[name].validations.push(this._normalizeRule(rule));
        });

        if (prettyName) {
            this.$fields[name].name = prettyName;
        }
    }

    /**
     * Updates the messages dicitionary, overwriting existing values and adding new ones.
     *
     * @param  {object} messages The messages object.
     */
    updateDictionary(messages) {
        Validator.updateDictionary(messages);
    }

    /**
     * Removes a field from the validator.
     *
     * @param  {string} name The name of the field.
     */
    detach(name) {
        delete this.$fields[name];
    }

    /**
     * Adds a custom validator to the list of validation rules.
     *
     * @param  {string} name The name of the validator.
     * @param  {object|function} validator The validator object/function.
     */
    extend(name, validator) {
        Validator.extend(name, validator);
    }

    /**
     * Validates each value against the corresponding field validations.
     * @param  {object} values The values to be validated.
     * @return {boolean|Promise|void} result Returns a boolean or a promise that will
     * resolve to a boolean.
     */
    validateAll(values) {
        this.errorBag.clear();
        /* istanbul ignore if */
        if (this.$vm && ! values) {
            this.$vm.$emit(EVENT_NAME);

            return;
        }

        let test = true;
        Object.keys(values).forEach(property => {
            test = this.validate(property, values[property]);
        });
        // eslint-disable-next-line
        return test;
    }

    /**
     * Validates a value against a registered field validations.
     *
     * @param  {string} name the field name.
     * @param  {*} value The value to be validated.
     * @return {boolean|Promise} result returns a boolean or a promise that will resolve to
     *  a boolean.
     */
    validate(name, value) {
        if (! this.$fields[name]) {
            warn('You are trying to validate a non-existant field. Use "attach()" first.');

            return false;
        }

        let test = true;
        this.errorBag.remove(name);
        this.$fields[name].validations.forEach(rule => {
            test = this._test(name, value, rule);
        });

        return test;
    }

    /**
     * Normalizes the validations object.
     *
     * @param  {object} validations
     * @return {object} Normalized object.
     */
    _normalize(validations) {
        if (! validations) {
            return {};
        }

        const normalized = {};
        Object.keys(validations).forEach(property => {
            validations[property].split('|').forEach(rule => {
                if (! normalized[property]) {
                    normalized[property] = { validations: [] };
                }

                normalized[property].validations.push(
                    this._normalizeRule(rule, normalized[property].validations)
                );
            });
        });

        return normalized;
    }

    /**
     * Normalizes a single validation object.
     *
     * @param  {string} rule The rule to be normalized.
     * @return {object} rule The normalized rule.
     */
<<<<<<< HEAD
    _normalizeRule(rule) {
        let params = [];
=======
    _normalizeRule(rule, validations) {
        let params = [];
        const name = rule.split(':')[0];
>>>>>>> ad988f88
        if (~rule.indexOf(':')) {
            params = rule.split(':')[1].split(',');
        }

        // Those rules need the date format to parse and compare correctly.
        if (date.installed && ~ ['after', 'before', 'date_between'].indexOf(name)) {
            const dateFormat = validations.filter(v => v.name === 'date_format')[0];
            if (dateFormat) {
                // pass it as the last param.
                params.push(dateFormat.params[0]);
            }
        }

        return {
            name,
            params
        };
    }

    /**
     * Formats an error message for field and a rule.
     *
     * @param  {string} field The field name.
     * @param  {object} rule Normalized rule object.
     * @return {string} msg Formatted error message.
     */
    _formatErrorMessage(field, rule) {
        if (! Messages[this.locale] || typeof Messages[this.locale][rule.name] !== 'function') {
            // Default to english message.
            return Messages.en[rule.name](field, rule.params);
        }

        return Messages[this.locale][rule.name](field, rule.params);
    }

    /**
     * Tests a single input value against a rule.
     *
     * @param  {*} name The name of the field.
     * @param  {*} value  [description]
     * @param  {object} rule the rule object.
     * @return {boolean} Wether if it passes the check.
     */
    _test(name, value, rule) {
        const validator = Rules[rule.name];
        const valid = validator(value, rule.params);
        const displayName = this.$fields[name].name || name;

        if (valid instanceof Promise) {
            return valid.then(values => {
                const allValid = values.reduce((prev, curr) => prev && curr.valid, true);

                if (! allValid) {
                    this.errorBag.add(name, this._formatErrorMessage(displayName, rule));
                }

                return allValid;
            });
        }

        if (! valid) {
            this.errorBag.add(name, this._formatErrorMessage(displayName, rule));
        }

        return valid;
    }

    /**
     * Gets the internal errorBag instance.
     *
     * @return {ErrorBag} errorBag The internal error bag object.
     */
    getErrors() {
        return this.errorBag;
    }
}<|MERGE_RESOLUTION|>--- conflicted
+++ resolved
@@ -319,14 +319,9 @@
      * @param  {string} rule The rule to be normalized.
      * @return {object} rule The normalized rule.
      */
-<<<<<<< HEAD
-    _normalizeRule(rule) {
-        let params = [];
-=======
     _normalizeRule(rule, validations) {
         let params = [];
         const name = rule.split(':')[0];
->>>>>>> ad988f88
         if (~rule.indexOf(':')) {
             params = rule.split(':')[1].split(',');
         }
